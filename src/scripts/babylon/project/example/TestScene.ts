import { 
    Scene, 
    Engine, 
    Vector3, 
    HemisphericLight, 
    MeshBuilder, 
    StandardMaterial, 
    Color3,
    ArcRotateCamera,
    // Mesh
    HavokPlugin,
    TransformNode,
    PhysicsAggregate,
    PhysicsShapeType,
    Quaternion,
    PhysicsBody,
    PhysicsMotionType,
    PhysicsShapeContainer,
    PhysicsShapeBox,
    PhysicsEventType,
    Ray,
    PickingInfo,
    AbstractMesh,
    type Nullable,
    EnvironmentHelper,
    DefaultRenderingPipeline,
    Color4,
    DirectionalLight,
    ShadowGenerator,
    PBRMaterial
} from "@babylonjs/core";
import * as BABYLON from 'babylonjs';
import 'babylonjs-loaders';
import type { IScene } from "../../framework/interface/IScene";
import HavokPhysics from "@babylonjs/havok";
import { GameEntity } from "../../framework/entity/GameEntity";
import { SkeletonMeshComponent } from "../../framework/components/mesh/SkeletonMeshComponent";
import { SkeletonAnimationComponent } from "../../framework/components/animation/SkeletonAnimationComponent";
import { CapsuleColliderComponentV2 } from "../../framework/components/collider/CapsuleColliderComponentV2";
import { InputSystem } from "../../framework/input/InputSystem";
import { InputEventType, type InputActionEvent } from "../../framework/input/InputAction";
import { MovementComponent } from "../../framework/components/movement/MovementComponent";
import { ColliderComponentV2 } from "../../framework/components/collider/ColliderComponentV2";
import * as GUI from "@babylonjs/gui";
/**
 * TestScene - Creates a scene with a panel and a character using ThirdPersonComp
 */
export class TestScene implements IScene {
    id: string;                      // Unique identifier / 唯一标识符
    name: string;                    // Display name / 显示名称
    scene: Scene;                    // Babylon.js Scene / Babylon.js 场景
    isActive: boolean = false;       // Whether scene is active / 场景是否处于活动状态
    isLoaded: boolean = false;       // Whether scene is loaded / 场景是否已加载
    priority: number = 0;            // Render priority / 渲染优先级（较低的优先渲染）
    private engine: Engine;
    private physicsEngine: HavokPlugin | undefined;
    // private character: Mesh | null = null;
    // private thirdPersonController: ThirdPersonComp | null = null;
    private camera: ArcRotateCamera | null = null;

    private entity: GameEntity | undefined;
<<<<<<< HEAD
    entities: any;
=======
    private advancedTexture: GUI.AdvancedDynamicTexture | undefined;
    // private touchCoordsText: GUI.TextBlock | undefined; // Replaced for multi-touch
    // private touchDot: GUI.Ellipse | undefined; // Replaced for multi-touch
    private touchControls: Map<number, { textBlock: GUI.TextBlock; dot: GUI.Ellipse }> = new Map();
>>>>>>> f383fc1f
    
    constructor(id: string, name: string, engine: Engine, priority: number = 0) {
        this.id = id;
        this.name = name;
        this.engine = engine;
        this.priority = priority;
        this.scene = new Scene(this.engine);
        
        // 设置场景背景色
        this.scene.clearColor = new Color4(0.1, 0.1, 0.1, 1);
        
        // 设置环境光
        const envHelper = this.scene.createDefaultEnvironment({
            createGround: false,
            createSkybox: true,
            environmentTexture: "https://playground.babylonjs.com/textures/environment.env",
            cameraExposure: 1.0,
            backgroundYRotation: Math.PI / 2,
            sizeAuto: true,
            skyboxSize: 1000,
            groundSize: 1000,
        });

        // 添加主方向光
        const dirLight = new DirectionalLight("dirLight", new Vector3(-1, -2, -1), this.scene);
        dirLight.position = new Vector3(20, 40, 20);
        dirLight.intensity = 0.7;

        // 设置阴影
        const shadowGenerator = new ShadowGenerator(1024, dirLight);
        shadowGenerator.useBlurExponentialShadowMap = true;
        shadowGenerator.blurKernel = 32;
        shadowGenerator.darkness = 0.4;
        this.advancedTexture = GUI.AdvancedDynamicTexture.CreateFullscreenUI("UI", true, this.scene);
        this.setupCamera();
        this.setupLights();
        this.setupPostProcessing();
        HavokPhysics({
            locateFile: (fileName) => `${import.meta.env.BASE_URL}${fileName}`
        }).then((havok) => {
            this.physicsEngine = new HavokPlugin(true,havok);
            this.scene.enablePhysics(new Vector3(0, -9.81, 0), this.physicsEngine);
            this.createGround();
            this.createPanel();
            this.createCharacter();
        });


        
        // // Start the render loop
        // this.engine.runRenderLoop(() => {
        //     this.scene.render();
        // });
        
        // // Handle browser resize
        // window.addEventListener('resize', () => {
        //     this.engine.resize();
        // });
    }
    initialize(): Promise<void> {
        // Initialize scene resources
        return Promise.resolve();
    }
    update(deltaTime: number): void {
        // Update scene components
        // if(this.root)console.log(this.root);
        if(this.entity){
            this.entity.update(deltaTime);
        }
    }

    /** 
     * Add an entity to the scene
     * 添加一个实体到场景
     * @param entity The entity to add / 要添加的实体
     */
    public addEntity(entity: GameEntity): void {
        this.entities.push(entity);
    }

    /**
     * Remove an entity from the scene
     * 从场景中移除一个实体
     * @param entity The entity to remove / 要移除的实体
     */
    public removeEntity(entity: GameEntity): void {
        this.entities.splice(this.entities.indexOf(entity), 1);
    }

    /**
     * Get all entities in the scene
     * 获取场景中的所有实体
     * @returns An array of all entities in the scene / 场景中的所有实体数组
     */
    public getEntities(): GameEntity[] {
        return this.entities;
    }
    /**
     * Setup the camera for the scene
     */
    private setupCamera(): void {
        // Create a camera for the scene
        this.camera = new ArcRotateCamera(
            "camera", 
            Math.PI / 2, 
            Math.PI / 3, 
            10, 
            Vector3.Zero(), 
            this.scene
        );
        
        // Camera settings
        this.camera.lowerRadiusLimit = 100;
        this.camera.upperRadiusLimit = 100;
        this.camera.wheelDeltaPercentage = 0.01;
        // this.camera.position = new Vector3(500, 200, 200);
    }
    
    /**
     * Setup the lights for the scene
     */
    private setupLights(): void {
        // Create a basic light
        const light = new HemisphericLight(
            "light", 
            new Vector3(0, 1, 0), 
            this.scene
        );
        light.intensity = 0.7;
    }
    
    /**
     * Create a ground for the scene
     */
    private createGround(): void {
        // Create a ground
        // const ground = MeshBuilder.CreateGround(
        //     "ground", 
        //     { width: 20, height: 20 }, 
        //     this.scene
        // );
        
        // // Create material for the ground
        // const groundMaterial = new StandardMaterial("groundMaterial", this.scene);
        // groundMaterial.diffuseColor = new Color3(0.5, 0.5, 0.5);
        
        // // Apply material to ground
        // ground.material = groundMaterial;

        // Add physics impostor to ground
        // ground.physicsImpostor = new PhysicsImpostor(
        //     ground,
        //     PhysicsImpostor.BoxImpostor,
        //     { mass: 0, restitution: 0.2, friction: 0.5 },
        //     this.scene
        // );

        // const groundAggregate = new PhysicsAggregate(ground, 
        //     PhysicsShapeType.BOX, { mass: 0, restitution:0.75, friction:0.5, mesh:ground}, this.scene);
    }
    
    /**
     * Create a panel for the scene
     */
    private createPanel(): void {
        // Create a panel
        const panel = MeshBuilder.CreateBox(
            "panel", 
            { width: 50, height: 1, depth: 50 }, 
            this.scene
        );
        
        // Position panel above ground
        panel.position.y = 0;
        
        // Create PBR material for the panel
        const panelMaterial = new PBRMaterial("panelMaterial", this.scene);
        panelMaterial.albedoColor = new Color3(0.2, 0.4, 0.8);
        panelMaterial.metallic = 0.0;
        panelMaterial.roughness = 0.8;
        panelMaterial.environmentIntensity = 1.0;
        
        // Apply material to panel
        panel.material = panelMaterial;

        const panelAggregate = new PhysicsAggregate(panel, 
            PhysicsShapeType.BOX, { mass: 0, restitution:0.2, friction:0.5, mesh:panel}, this.scene);
        // panelAggregate.body.setEventMask(0x1);
    }
    
    /**
     * Create character and setup third person controller
     */
    private async createCharacter(): Promise<void> {
        // this.root = new TransformNode("root", this.scene);
        // this.root.position = new Vector3(0, 10, 0);

        // const capsule = MeshBuilder.CreateCapsule("capsule", {height: 20, radius: 4}, this.scene);
        // capsule.parent = this.root;
        // capsule.position = new Vector3(0, 10, 0);

        // console.log("this.root.uniqueId",this.root.uniqueId);
        // const cube = MeshBuilder.CreateBox(
        //     "physicsCube",
        //     { height: 8, width: 5, depth: 5},
        //     this.scene
        // );
        
        // // Create material for the cube
        // const cubeMaterial = new StandardMaterial("cubeMaterial", this.scene);
        // cubeMaterial.diffuseColor = new Color3(1, 0, 0); // Red color
        // cube.material = cubeMaterial;

        // cube.parent = this.root;
        // cube.position = new Vector3(0, 0, 0);

      
        // // cube.parent = this.root;

        // const cube2 = MeshBuilder.CreateBox(
        //     "physicsCube2",
        //     { height: 5, width: 5, depth: 5},
        //     this.scene
        // );
        
        // // Create material for the cube
        // const cubeMaterial2 = new StandardMaterial("cubeMaterial2", this.scene);
        // cubeMaterial2.diffuseColor = new Color3(0, 0, 0); // Red color
        // cube2.material = cubeMaterial2;

        // cube2.parent = this.root;
        // cube2.position = new Vector3(0, 4, 0);

        // const cubeShape = new PhysicsShapeBox( new Vector3(0, 0, 0),
        //     Quaternion.Identity(),
        // new Vector3(5, 8, 5),
        //     this.scene);
        // const cubeShape2 = new PhysicsShapeBox( new Vector3(0, 0, 0),
        //     Quaternion.Identity(),
        //     new Vector3(5, 5, 5),
        //     this.scene);
 
        // // const cubeAggregate = new PhysicsAggregate(cube, 
        // //     PhysicsShapeType.BOX, { mass: 1, restitution:0.75, friction:0.5, mesh:cube}, this.scene);
        // // const cubeAggregate2 = new PhysicsAggregate(cube2, 
        // //     PhysicsShapeType.BOX, { mass: 1, restitution:0.75, friction:0.5, mesh:cube2}, this.scene);

        // const shape = new PhysicsShapeContainer(this.scene);
        // shape.addChildFromParent(this.root,cubeShape,cube);
        // shape.addChildFromParent(this.root,cubeShape2,cube2);

        // const body = new PhysicsBody(this.root, 
        //     PhysicsMotionType.DYNAMIC, false, this.scene);
        // shape.material = {friction: 0.2, restitution: 0};
        // body.shape = shape;

        // body.setMassProperties ({
        //     mass: 1,
        // });
        
        // body.setCollisionCallbackEnabled(true);
        // body.shape.isTrigger = false;
        // const observable = body.getCollisionObservable();
        // const observer = observable.add((collisionEvent) => {
        //   // Process collisions for the player
        //   console.log("collisionEvent",collisionEvent);
        // //   if(collisionEvent.type === PhysicsEventType.COLLISION_STARTED){
        // //     console.log("碰撞开始");
        // //     // console.log(collisionEvent.collidedAgainstIndex);
        // //     console.log(collisionEvent.collidedAgainst.transformNode.uniqueId);
        // //     console.log(collisionEvent.collidedAgainst.transformNode.name);
        // //   }
        // });

        // const cube3 = MeshBuilder.CreateBox(
        //     "Trigger3",
        //     { height: 10, width: 10, depth: 10},
        //     this.scene
        // );
        // // cube3.position = new Vector3(0, 30, 0);
        // // cube3.parent = this.root;
        // // Create material for the cube
        // const cubeMaterial3 = new StandardMaterial("cubeMaterial3", this.scene);
        // cubeMaterial3.diffuseColor = new Color3(0, 0, 0); // Red color
        // cube3.material = cubeMaterial3;

        // const cubeShape3 = new PhysicsShapeBox( new Vector3(0, 0, 0),
        //     Quaternion.Identity(),
        //     new Vector3(10, 10, 10),
        //     this.scene);
        // cubeShape3.isTrigger = true;
        // const body3 = new PhysicsBody(cube3 ,
        //     PhysicsMotionType.STATIC, false, this.scene);
        // body3.shape = cubeShape3;
        // // body3.setCollisionCallbackEnabled(true);
        // // body3.setCollisionEndedCallbackEnabled(true);
        // body3.disablePreStep = true;
        // body3.shape.isTrigger = true;

        // cube3.parent = this.root;
        // const observable3 = body3.getCollisionObservable();
        // const observer3 = observable3.add((collisionEvent) => {
        //     console.log("collisionEvent",collisionEvent);
        // });

        // this.physicsEngine?.onTriggerCollisionObservable.add((collisionEvent) => {
        //     console.log("collisionEvent",collisionEvent);
        // });
        // 射线检测
        // this.scene.onPointerDown = (evt, pickResult) => {
        //     // if (pickResult.hit) {
        //     //     console.log("Hit:", pickResult.pickedMesh?.name);
        //     //     // 可以根据pickedMesh.name判断击中了哪个碰撞器
        //     // }
        //     const ray: Ray = new Ray(new Vector3(0, 3, -10), new Vector3(0, 0, 1), 10);
        //     const rayResult: Nullable<PickingInfo> = this.scene.pickWithRay(ray, (mesh:AbstractMesh) => {
        //         // return mesh !== cube; // 排除子弹自身
        //         return true;
        //     });

        //     if (rayResult && rayResult.hit) {
        //         console.log("Hit1:", rayResult.pickedMesh?.name);
        //         // // 处理击中逻辑
        //         // if (rayResult.pickedMesh && rayResult.pickedMesh.name === "enemy") {
        //         //     (rayResult.pickedMesh as any).takeDamage(damageAmount); // 假设敌人有takeDamage方法
        //         // }
                
        //         // if (pickResult.pickedPoint) {
        //         //     createExplosionEffect(pickResult.pickedPoint);
        //         // }
        //     }

        //     const ray2: Ray = new Ray(new Vector3(0, 10, -10), new Vector3(0, 0, 1), 10);
        //     const rayResult2: Nullable<PickingInfo> = this.scene.pickWithRay(ray2, (mesh:AbstractMesh) => {
        //         // return mesh !== cube; // 排除子弹自身
        //         return true;
        //     });

        //     if (rayResult2 && rayResult2.hit) {
        //         console.log("Hit2:", rayResult2.pickedMesh?.name);
        //         // // 处理击中逻辑
        //         // if (rayResult.pickedMesh && rayResult.pickedMesh.name === "enemy") {
        //         //     (rayResult.pickedMesh as any).takeDamage(damageAmount); // 假设敌人有takeDamage方法
        //         // }
                
        //         // if (pickResult.pickedPoint) {
        //         //     createExplosionEffect(pickResult.pickedPoint);
        //         // }
        //     }
        // };
        // cube3.parent = this.root;
      
        // You have two options:
        // Body-specific callback
        // const observable = cubeAggregate.body.getCollisionObservable();
        // const observer = observable.add((collisionEvent) => {
        // // Process collisions for the player
        //     console.log(collisionEvent);
        // });

        this.entity = new GameEntity("player",this);
        this.entity.root.root.position = new Vector3(0, 0, 0);
        const skeletonMeshComponent = new SkeletonMeshComponent("skeletonMeshComponent","./glb/test.glb",this.scene);
        this.entity.addComponent("SkeletonMeshComponent",skeletonMeshComponent);
        skeletonMeshComponent.scale = 10;

        const skeletonAnimationComponent = new SkeletonAnimationComponent("skeletonAnimationComponent",skeletonMeshComponent);
        this.entity.addComponent("SkeletonAnimationComponent",skeletonAnimationComponent);
        skeletonAnimationComponent.initAnimation("Idle",true);

        const capsuleColliderComponent = new CapsuleColliderComponentV2("CapsuleColliderComponentV2", 3, 18, 0, true);
        this.entity.addComponent("CapsuleColliderComponentV2",capsuleColliderComponent);
        capsuleColliderComponent.IsShowDebug = false;

        const movementComponent = new MovementComponent("MovementComponent");
        this.entity.addComponent("MovementComponent",movementComponent);
        movementComponent.jumpForce = 16;

     
        // // Keyboard events
        InputSystem.instance.init(this.scene);
        // 注册输入动作
        const moveForward = InputSystem.instance.registerAction("MoveForward", { key: "w" });
        const moveBackward = InputSystem.instance.registerAction("MoveBackward", { key: "s" });
        const moveLeft = InputSystem.instance.registerAction("MoveLeft", { key: "a" });
        const moveRight = InputSystem.instance.registerAction("MoveRight", { key: "d" });
        const mousedown = InputSystem.instance.registerAction("mousedown");
        const space = InputSystem.instance.registerAction("space", { key: " " });
        const moveTouch = InputSystem.instance.registerAction("MoveTouch", { key: ["MOUSE_MOVE","MOUSE_LEFT"] });
        moveTouch.addListener((event: InputActionEvent) => {
            const pointerId = event.id;

            if (pointerId === undefined) {
                console.warn("[TestScene] MoveTouch event received without a pointerId.");
                return;
            }

            if (event.eventType === InputEventType.MOUSE_DOWN || event.eventType === InputEventType.MOUSE_MOVE) {
                //console.log(`[TestScene] Event type is ${event.eventType} for pointerId: ${pointerId}`);
                if (event.value && event.value.position && event.value.position.x !== undefined && event.value.position.y !== undefined) {
                    //console.log(`[TestScene] Valid coordinates received for pointerId ${pointerId}: X=${event.value.position.x}, Y=${event.value.position.y}`);
                    const x = event.value.position.x;
                    const y = event.value.position.y;
                    let controls = this.touchControls.get(pointerId);

                    if (!controls) {
                        //console.log(`[TestScene] Creating new controls for pointerId: ${pointerId}`);
                        // Create new controls for this pointerId
                        const textBlock = new GUI.TextBlock(`coords_${pointerId}`, "");
                        textBlock.color = "white";
                        textBlock.fontSize = 18;
                        textBlock.textHorizontalAlignment = GUI.Control.HORIZONTAL_ALIGNMENT_LEFT;
                        textBlock.textVerticalAlignment = GUI.Control.VERTICAL_ALIGNMENT_TOP;
                        // Offset multiple touch displays slightly to avoid overlap
                        textBlock.top = `${10 + pointerId * 25}px`; 
                        textBlock.left = "10px";
                        this.advancedTexture?.addControl(textBlock);

                        const dot = new GUI.Ellipse(`dot_${pointerId}`);
                        dot.width = "10px";
                        dot.height = "10px";
                        dot.color = "red";
                        dot.background = "red";
                        dot.thickness = 2;
                        dot.horizontalAlignment = GUI.Control.HORIZONTAL_ALIGNMENT_LEFT;
                        dot.verticalAlignment = GUI.Control.VERTICAL_ALIGNMENT_TOP;
                        this.advancedTexture?.addControl(dot);

                        controls = { textBlock, dot };
                        this.touchControls.set(pointerId, controls);
                        //console.log(`[TestScene] Controls created and stored for pointerId: ${pointerId}`);
                    } else {
                        //console.log(`[TestScene] Reusing existing controls for pointerId: ${pointerId}`);
                    }

                    // Update controls
                    controls.textBlock.text = `ID: ${pointerId} - X: ${x.toFixed(0)}, Y: ${y.toFixed(0)}`;
                    controls.textBlock.isVisible = true;
                    //console.log(`[TestScene] TextBlock updated for pointerId ${pointerId}: ${controls.textBlock.text}, isVisible: ${controls.textBlock.isVisible}`);

                    controls.dot.left = `${x - 5}px`; // Adjust for dot size to center it
                    controls.dot.top = `${y - 5}px`;  // Adjust for dot size to center it
                    controls.dot.isVisible = true;
                    //console.log(`[TestScene] Dot updated for pointerId ${pointerId}: left=${controls.dot.left}, top=${controls.dot.top}, isVisible: ${controls.dot.isVisible}`);

                } else {
                    console.warn(`[TestScene] MOUSE_DOWN/MOVE event for pointerId ${pointerId} but no valid coordinates in event.value:`, event.value);
                    const controls = this.touchControls.get(pointerId);
                    if (controls) {
                        console.log(`[TestScene] Hiding controls for pointerId ${pointerId} due to missing coordinates on DOWN/MOVE.`);
                        controls.textBlock.isVisible = false;
                        controls.dot.isVisible = false;
                    }
                }
            } else if (event.eventType === InputEventType.MOUSE_UP) {
                console.log(`[TestScene] Event type is MOUSE_UP for pointerId: ${pointerId}`);
                const controls = this.touchControls.get(pointerId);
                if (controls) {
                    console.log(`[TestScene] Removing controls for pointerId: ${pointerId}`);
                    this.advancedTexture?.removeControl(controls.textBlock);
                    this.advancedTexture?.removeControl(controls.dot);
                    controls.textBlock.dispose();
                    controls.dot.dispose();
                    this.touchControls.delete(pointerId);
                    console.log(`[TestScene] Controls removed and disposed for pointerId: ${pointerId}`);
                } else {
                    console.warn(`[TestScene] MOUSE_UP event for pointerId ${pointerId} but no controls found to remove.`);
                }
            } else {
                console.log(`[TestScene] Event type ${event.eventType} for pointerId ${pointerId} not handled for display.`);
            }
        });
        // 添加监听器
        moveForward.addListener((event: InputActionEvent) => {
            if (event.eventType === InputEventType.KEYDOWN) {
                // console.log("Moving forward");
                // 实际移动逻辑
                movementComponent.setMoveDirection(new Vector3(0, 0, 1));
                movementComponent.moveSpeed = 300;
                skeletonAnimationComponent.playAnimation("Walking",true);
            }
           else  if (event.eventType === InputEventType.KEYUP) {
                // console.log("Moving forward released");
                // 实际移动逻辑
                movementComponent.stopMove();
                skeletonAnimationComponent.playAnimation("Idle",true);
            }
        });

        // 添加监听器
        moveBackward.addListener((event: InputActionEvent) => {
            if (event.eventType === InputEventType.KEYDOWN) {
                // console.log("Moving backward");
                // 实际移动逻辑
                movementComponent.setMoveDirection(new Vector3(0, 0, -1));
                movementComponent.moveSpeed = 300;
                skeletonAnimationComponent.playAnimation("WalkingBack",true);
            }
            else  if (event.eventType === InputEventType.KEYUP) {
                // console.log("Moving backward released");
                // 实际移动逻辑
                movementComponent.stopMove();
                skeletonAnimationComponent.playAnimation("Idle",true);
            }
        });

        // 添加监听器
        moveLeft.addListener((event: InputActionEvent) => {
            if (event.eventType === InputEventType.KEYDOWN) {
                // console.log("Moving left");
                // 实际移动逻辑
                movementComponent.setMoveDirection(new Vector3(-1, 0, 0));
                movementComponent.moveSpeed = 300;
                skeletonAnimationComponent.playAnimation("Walking",true);
            }
            else  if (event.eventType === InputEventType.KEYUP) {
                // console.log("Moving left released");
                // 实际移动逻辑
                movementComponent.stopMove();
                skeletonAnimationComponent.playAnimation("Idle",true);
            }
        });

        // 添加监听器
        moveRight.addListener((event: InputActionEvent) => {
            if (event.eventType === InputEventType.KEYDOWN) {
                // console.log("Moving right");
                // 实际移动逻辑
                movementComponent.setMoveDirection(new Vector3(1, 0, 0));
                movementComponent.moveSpeed = 300;
                skeletonAnimationComponent.playAnimation("Walking",true);
            }
            else  if (event.eventType === InputEventType.KEYUP) {
                // console.log("Moving right released");
                // 实际移动逻辑
                movementComponent.stopMove();
                skeletonAnimationComponent.playAnimation("Idle",true);
            }
        });

        mousedown.addListener((event: InputActionEvent) => {
            if (event.eventType === InputEventType.MOUSE_DOWN) {
                console.log("mousedown",event.value);
            }
            else  if (event.eventType === InputEventType.MOUSE_UP) {
                console.log("mousedown released",event.value);
            }
        });

        space.addListener((event: InputActionEvent) => {
            if (event.eventType === InputEventType.KEYDOWN) {
                console.log("space",event.value);
                movementComponent.jump();
            }
        });
      
     
        // BABYLON.SceneLoader.ImportMesh("", "./glb/", 
        //     //@ts-ignore
        //     "test.glb", this.scene, (newMeshes, particleSystems, skeletons, animationGroups) => {
        //     var hero = newMeshes[0];

        //     //Scale the model down        
        //     hero.scaling.scaleInPlace(10);

        //     //Lock camera on the character 
        //     // camera1.target = hero;
        //     //Hero character variables 
        //     var heroSpeed = 0.03;
        //     var heroSpeedBackwards = 0.01;
        //     var heroRotationSpeed = 0.01;

        //     var animating = true;
        //     console.log("newMeshes",newMeshes);
        //     // console.log("particleSystems",particleSystems);
        //     console.log("skeletons",skeletons);
        //     console.log("animationGroups",animationGroups);

        //     const walkAnim = animationGroups.find(anim => anim.name === "Walking");
        //     const walkBackAnim = animationGroups.find(anim => anim.name === "WalkingBack");
        //     const idleAnim = animationGroups.find(anim => anim.name === "Idle");
        //     // const sambaAnim = this.scene.getAnimationGroupByName("Samba");

            

        //     //Rendering loop (executed for everyframe)
        //     this.scene.onBeforeRenderObservable.add(() => {
        //         var keydown = false;
        //         //Manage the movements of the character (e.g. position, direction)
        //         if (inputMap["w"]) {
        //             hero.moveWithCollisions(hero.forward.scaleInPlace(heroSpeed));
        //             keydown = true;
        //         }
        //         if (inputMap["s"]) {
        //             hero.moveWithCollisions(hero.forward.scaleInPlace(-heroSpeedBackwards));
        //             keydown = true;
        //         }
        //         if (inputMap["a"]) {
        //             hero.rotate(BABYLON.Vector3.Up(), -heroRotationSpeed);
        //             keydown = true;
        //         }
        //         if (inputMap["d"]) {
        //             hero.rotate(BABYLON.Vector3.Up(), heroRotationSpeed);
        //             keydown = true;
        //         }
        //         if (inputMap["b"]) {
        //             keydown = true;
        //         }

        //         //Manage animations to be played  
        //         if (keydown) {
        //             if (!animating) {
        //                 animating = true;
        //                 if (inputMap["s"]) {
        //                     //Walk backwards
        //                     walkBackAnim?.start(true, 1.0, walkBackAnim.from, walkBackAnim.to, false);
        //                 }
        //                 else if
        //                     (inputMap["b"]) {
        //                     //Samba!
        //                     // sambaAnim?.start(true, 1.0, sambaAnim.from, sambaAnim.to, false);
        //                 }
        //                 else {
        //                     //Walk
        //                     walkAnim?.start(true, 1.0, walkAnim.from, walkAnim.to, false);
        //                 }
        //             }
        //         }
        //         else {

        //             if (animating) {
        //                 //Default animation is idle when no key is down     
        //                 idleAnim?.start(true, 1.0, idleAnim.from, idleAnim.to, false);

        //                 //Stop all animations besides Idle Anim when no key is down
        //                 // sambaAnim?.stop();
        //                 walkAnim?.stop();
        //                 walkBackAnim?.stop();

        //                 //Ensure animation are played only once per rendering loop
        //                 animating = false;
        //             }
        //         }
        //     });
        // });
    }
    
    /**
     * Dispose scene resources when component unmounts
     */
    public dispose(): void {
        // Dispose ThirdPersonComp controller
        
        // Stop the render loop
        this.engine.stopRenderLoop();
        
        // Dispose scene
        this.scene.dispose();
        
        // Dispose engine
        this.engine.dispose();
    }

    private setupPostProcessing(): void {
        // 创建默认渲染管线
        const pipeline = new DefaultRenderingPipeline(
            "defaultPipeline", 
            true, 
            this.scene
        );

        // 启用泛光效果
        pipeline.bloomEnabled = true;
        pipeline.bloomThreshold = 0.7;
        pipeline.bloomWeight = 0.3;
        pipeline.bloomKernel = 64;
        pipeline.bloomScale = 0.5;

        // 启用景深效果
        // pipeline.depthOfFieldEnabled = true;
        // // pipeline.depthOfField.blur = 32; // Use correct property 'blur' instead of 'blurLevel'
        // pipeline.depthOfField.focalLength = 100;
        // pipeline.depthOfField.fStop = 1.4;
        // pipeline.depthOfField.focusDistance = 2000;

        // 启用环境光遮蔽
        // pipeline.screenSpaceReflectionsEnabled = true;
        // pipeline.screenSpaceReflectionBlurKernel = 32;
        // pipeline.screenSpaceReflectionStrength = 0.5;

        // 启用色调映射
        pipeline.imageProcessingEnabled = true;
        pipeline.imageProcessing.contrast = 1.1;
        pipeline.imageProcessing.exposure = 1.0;
        pipeline.imageProcessing.toneMappingEnabled = true;
    }
}<|MERGE_RESOLUTION|>--- conflicted
+++ resolved
@@ -42,38 +42,26 @@
 import { MovementComponent } from "../../framework/components/movement/MovementComponent";
 import { ColliderComponentV2 } from "../../framework/components/collider/ColliderComponentV2";
 import * as GUI from "@babylonjs/gui";
+import { BaseScene } from "../../framework/scene/BaseScene";
 /**
  * TestScene - Creates a scene with a panel and a character using ThirdPersonComp
  */
-export class TestScene implements IScene {
-    id: string;                      // Unique identifier / 唯一标识符
-    name: string;                    // Display name / 显示名称
-    scene: Scene;                    // Babylon.js Scene / Babylon.js 场景
-    isActive: boolean = false;       // Whether scene is active / 场景是否处于活动状态
-    isLoaded: boolean = false;       // Whether scene is loaded / 场景是否已加载
-    priority: number = 0;            // Render priority / 渲染优先级（较低的优先渲染）
-    private engine: Engine;
+export class TestScene extends BaseScene {
+
     private physicsEngine: HavokPlugin | undefined;
     // private character: Mesh | null = null;
     // private thirdPersonController: ThirdPersonComp | null = null;
     private camera: ArcRotateCamera | null = null;
 
     private entity: GameEntity | undefined;
-<<<<<<< HEAD
     entities: any;
-=======
     private advancedTexture: GUI.AdvancedDynamicTexture | undefined;
     // private touchCoordsText: GUI.TextBlock | undefined; // Replaced for multi-touch
     // private touchDot: GUI.Ellipse | undefined; // Replaced for multi-touch
     private touchControls: Map<number, { textBlock: GUI.TextBlock; dot: GUI.Ellipse }> = new Map();
->>>>>>> f383fc1f
     
     constructor(id: string, name: string, engine: Engine, priority: number = 0) {
-        this.id = id;
-        this.name = name;
-        this.engine = engine;
-        this.priority = priority;
-        this.scene = new Scene(this.engine);
+        super(id, name, engine, priority);
         
         // 设置场景背景色
         this.scene.clearColor = new Color4(0.1, 0.1, 0.1, 1);
@@ -138,24 +126,7 @@
         }
     }
 
-    /** 
-     * Add an entity to the scene
-     * 添加一个实体到场景
-     * @param entity The entity to add / 要添加的实体
-     */
-    public addEntity(entity: GameEntity): void {
-        this.entities.push(entity);
-    }
-
-    /**
-     * Remove an entity from the scene
-     * 从场景中移除一个实体
-     * @param entity The entity to remove / 要移除的实体
-     */
-    public removeEntity(entity: GameEntity): void {
-        this.entities.splice(this.entities.indexOf(entity), 1);
-    }
-
+  
     /**
      * Get all entities in the scene
      * 获取场景中的所有实体
