--- conflicted
+++ resolved
@@ -10,6 +10,11 @@
 export class FollowCameraComponent extends CameraComponent {
 
   /**
+   * 跟随相机 / Follow camera
+   */
+  private _followCamera: FollowCamera | null = null;
+
+  /**
    * 目标实体 / Target entity
    */
   private _target: Mesh | null = null;
@@ -109,24 +114,24 @@
     if (!this._target || !this.entity?.scene?.scene) return;
 
     // 创建跟随相机 / Create follow camera
-    const followCamera  = new FollowCamera(
+    this._followCamera = new FollowCamera(
       `${this.name}_camera`,
       new Vector3(0, this._height, -this._radius),
       this.entity.scene.scene
     );
 
     // 设置相机参数 / Set camera parameters
-    followCamera.heightOffset = this._height;
-    followCamera.radius = this._radius;
-    followCamera.rotationOffset = 0;
-    followCamera.cameraAcceleration = 0.5;
-    followCamera.maxCameraSpeed = 10;
+    this._followCamera.heightOffset = this._height;
+    this._followCamera.radius = this._radius;
+    this._followCamera.rotationOffset = 0;
+    this._followCamera.cameraAcceleration = 0.5;
+    this._followCamera.maxCameraSpeed = 10;
 
     // 检查目标是否为Mesh / Check if target is a Mesh
-    followCamera.lockedTarget = this._target;
+    this._followCamera.lockedTarget = this._target;
 
     // 设置相机 / Set camera
-    this.setCamera(followCamera);
+    this.setCamera(this._followCamera);
 
     // 初始化平滑参数 / Initialize smoothing parameters
     this._previousRadius = this._radius;
@@ -176,14 +181,6 @@
     const yawQuaternion = Quaternion.RotationAxis(Vector3.Up(), yawDelta);
     this._rotation = this._rotation.multiply(yawQuaternion);
 
-<<<<<<< HEAD
-    if(this._camera){
-      const followCamera = this._camera as FollowCamera;
-      followCamera.radius = Math.cos(this.pitch) * this._radius;
-      this.setHeight(Math.sin(this.pitch) * this._radius);
-      // this._followCamera.heightOffset = this._height
-      followCamera.rotationOffset = this.yaw / Math.PI * 180;
-=======
     if(this._followCamera){
       // 使用更稳定的三角函数计算，添加数值稳定性检查 / Use more stable trigonometric calculations with numerical stability checks
       const cosValue = Math.cos(this._currentPitch);
@@ -213,7 +210,6 @@
       // 从四元数提取偏航角度用于相机旋转偏移 / Extract yaw angle from quaternion for camera rotation offset
       const yawAngle = this.getYawFromQuaternion(this._rotation);
       this._followCamera.rotationOffset = yawAngle * 180 / Math.PI;
->>>>>>> a2a58d5f
     }
   }
 
@@ -222,15 +218,9 @@
    * @param height 高度值 / Height value
    */
   public setHeight(height: number): void {
-<<<<<<< HEAD
-    this._height = Math.max(this._minHeight, Math.min(this._maxHeight, height))
-    if (this._camera) {
-      (this._camera as FollowCamera).heightOffset = this._height;
-=======
     this._height = Math.max(this._minHeight, Math.min(this._maxHeight, height));
     if (this._followCamera) {
       this._followCamera.heightOffset = this._height; // 使用限制后的高度值 / Use the clamped height value
->>>>>>> a2a58d5f
     }
   }
 
@@ -286,8 +276,10 @@
    * @param delta 增量 / Delta
    */
   public updateCameraRadius(delta: number): void {
-    const newRadius = this._radius + delta * this._radiusSpeed;
-    this.setRadius(Math.max(this._minRadius, Math.min(this._maxRadius, newRadius)));
+    if(this._followCamera){
+      const newRadius = this._radius + delta * this._radiusSpeed;
+      this.setRadius(Math.max(this._minRadius, Math.min(this._maxRadius, newRadius)));
+    }
   }
   
   /**
@@ -295,8 +287,10 @@
    * @param delta 增量 / Delta
    */
   public updateCameraHeight(delta: number): void {
-    const newHeight = this._height + delta * this._heightSpeed;
-    this.setHeight(Math.max(this._minHeight, Math.min(this._maxHeight, newHeight)));
+    if(this._followCamera){
+      const newHeight = this._height + delta * this._heightSpeed;
+      this.setHeight(Math.max(this._minHeight, Math.min(this._maxHeight, newHeight)));
+    }
   }
 
   /**
