--- conflicted
+++ resolved
@@ -195,7 +195,6 @@
 
             switch (type) {
                 case PointerEventTypes.POINTERDOWN:
-<<<<<<< HEAD
                     // 添加触控点 / Add touch point
                     this._touchPoints.set(pointerId, {
                         position: new Vector2(x, y),
@@ -205,12 +204,6 @@
                     this.triggerTouchAction(inputIndex, type, pointerId, new Vector2(x, y));
 
                     break;
-=======
-                    // 可以添加鼠标按钮绑定 / Can add mouse button bindings
-                    this.actions["mousedown"]?.trigger({ eventType: InputEventType.MOUSE_DOWN, value: pointerInfo.event.button });
-                    this._mousePosition.x = pointerInfo.event.clientX;
-                    this._mousePosition.y = pointerInfo.event.clientY;
->>>>>>> ee3f4529
 
                 case PointerEventTypes.POINTERMOVE:
                     // 多指触控处理 / Multi-touch handling
@@ -227,7 +220,6 @@
                     break;
 
                 case PointerEventTypes.POINTERUP:
-<<<<<<< HEAD
                     // 移除触控点 / Remove touch point
                     this.triggerTouchAction(inputIndex, type, pointerId, new Vector2(x, y));
                     this._touchPoints.delete(pointerId);
@@ -239,12 +231,6 @@
                     this.triggerTouchAction(inputIndex, type, pointerId, new Vector2(x, y));
                     break;
                 default:
-=======
-                    // 鼠标按钮释放 / Mouse button release
-                    this.actions["mousedown"]?.trigger({ eventType: InputEventType.MOUSE_UP, value: pointerInfo.event.button });
-                    this.lastMousePosition = this.mousePosition.clone();
-                    this._mouseDelta = Vector2.Zero();
->>>>>>> ee3f4529
                     break;
                     
             }
