// Input type definitions
// 输入类型定义
export type InputActionCallback = (event: InputActionEvent) => void;
export type KeyBindingMap = Record<string, string>; // Maps keyboard keys to actions / 按键到Action的映射
export type GamepadAxisMap = Record<number, string>; // Maps gamepad axes to actions / 游戏手柄轴到Action的映射
export type GamepadButtonMap = Record<number, string>; // Maps gamepad buttons to actions / 游戏手柄按钮到Action的映射

// interface Vector2 {
//     x: number;
//     y: number;
// }

// Input event types enumeration
// 输入事件类型枚举
export enum InputEventType {
    KEYDOWN = "keydown",      // Keyboard key press / 键盘按下
    KEYUP = "keyup",         // Keyboard key release / 键盘释放
    MOUSE_DOWN = "mousedown", // Mouse button press / 鼠标按下
    MOUSE_UP = "mouseup",     // Mouse button release / 鼠标释放
    MOUSE_MOVE = "mousemove", // Mouse movement / 鼠标移动
<<<<<<< HEAD
    MOUSE_WHEEL = "mousewheel", // Mouse wheel / 鼠标滚轮
    TOUCH_START = "touchstart", // Touch start / 触摸开始
    TOUCH_END = "touchend",   // Touch end / 触摸结束
    TOUCH_MOVE = "touchmove", // Touch movement / 触摸移动

=======
    MOUSE_WHEEL = "mousewheel", // Mouse wheel movement / 鼠标滚轮移动
>>>>>>> ee3f4529
}

// Interface for input action events
// 输入动作事件接口
export interface InputActionEvent {
    eventType: InputEventType; // Type of the input event / 输入事件类型
    value?: any;              // Optional value associated with the event / 事件相关的可选值
    id?: number;              // Optional id associated with the event / 事件相关的可选id
}

// Class representing an input action that can be triggered by various input events
// 表示可由各种输入事件触发的输入动作类
export class InputAction {
    private _callbacks: InputActionCallback[] = []; // Array of callback functions / 回调函数数组
    private _eventType: InputEventType = InputEventType.KEYDOWN; // Current event type / 当前事件类型
    private _value: any = null; // Current value / 当前值
    private _id: number | undefined = undefined; // Store the id / 存储id

    // Add a new callback function to the action
    // 为动作添加新的回调函数
    public addListener(callback: InputActionCallback): void {
        this._callbacks.push(callback);
    }

    // Remove a callback function from the action
    // 从动作中移除回调函数
    public removeListener(callback: InputActionCallback): void {
        this._callbacks = this._callbacks.filter(cb => cb !== callback);
    }

    // Trigger the action with a specific event
    // 使用特定事件触发动作
    public trigger(event: InputActionEvent): void {
        this._eventType = event.eventType;
        this._value = event.value || null;
        this._id = event.id; // Save the id / 保存id
        this._callbacks.forEach(cb => cb({ eventType: this._eventType, value: this._value, id: this._id })); // Pass id to callbacks / 将id传递给回调
    }

    // Get the current event type
    // 获取当前事件类型
    public get eventType(): InputEventType {
        return this._eventType;
    }

    // Get the current value
    // 获取当前值
    public get value(): any {
        return this._value;
    }

    // Get the current id
    // 获取当前id
    public get id(): number | undefined {
        return this._id;
    }
}<|MERGE_RESOLUTION|>--- conflicted
+++ resolved
@@ -18,15 +18,7 @@
     MOUSE_DOWN = "mousedown", // Mouse button press / 鼠标按下
     MOUSE_UP = "mouseup",     // Mouse button release / 鼠标释放
     MOUSE_MOVE = "mousemove", // Mouse movement / 鼠标移动
-<<<<<<< HEAD
-    MOUSE_WHEEL = "mousewheel", // Mouse wheel / 鼠标滚轮
-    TOUCH_START = "touchstart", // Touch start / 触摸开始
-    TOUCH_END = "touchend",   // Touch end / 触摸结束
-    TOUCH_MOVE = "touchmove", // Touch movement / 触摸移动
-
-=======
     MOUSE_WHEEL = "mousewheel", // Mouse wheel movement / 鼠标滚轮移动
->>>>>>> ee3f4529
 }
 
 // Interface for input action events
