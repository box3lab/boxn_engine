import type { IBlendTree1D } from "../components/animation/BlendTreeState";
import {
    Color3,
    MeshBuilder,
    PhysicsAggregate,
    PhysicsShapeSphere,
    StandardMaterial,
    Vector2,
    Vector3,
} from "@babylonjs/core";
import type {
    BlendTreeState,
    IBlendTree2D,
} from "../components/animation/BlendTreeState";
import type { PlayerEntity } from "../entity/PlayerEntity";
import type { IGameEntity } from "../interface/IGameEntity";
import { BaseController } from "./BaseController";
import { AnimationState } from "../components/animation/AnimationState";
import { EventEmitter } from "../common/EventEmitter";
import { InputEventType } from "../input/InputAction";
import type { FollowCameraComponent } from "../components/camera/FollowCameraComponent";
/**
 * 玩家控制器 / Player controller
 */
export class PlayerController extends BaseController {
    private playerEntity: PlayerEntity;
    private motionState: BlendTreeState | undefined;
    private jumpUpState: AnimationState | undefined;
    private jumpDownState: AnimationState | undefined;
    private jumpFloatingState: AnimationState | undefined;
    private attack1State: AnimationState | undefined;
    private magicAtkState: AnimationState | undefined;

    /**
     * 旋转速度 / Rotation speed
     */
    public rotationSpeed: number = 10;

    constructor(entity: IGameEntity) {
        super(entity);
        this.playerEntity = entity as PlayerEntity;
    }

    public override update(deltaTime: number): void {
        super.update(deltaTime);
        this.updateMesh(deltaTime);
        this.updateAnimator();
        this.updateMovement();
    }

    public dispose(): void {
        super.dispose();
        this.unbindEvent();
    }

    /**
     * 初始化 / Initialize
     */
    public initialize(): void {
        this.initAnimator();
        this.bindEvent();
    }

    /**
     * 初始化动画器 / Initialize animator
     */
    public initAnimator(): void {
        this.playerEntity.animatorComponent?.initStateMachine({
            initialState: "motion",
            transitions: {
                motion: {
                    jumpUp: [
                        {
                            check: () => {
                                const linearVelocity =
                                    this.playerEntity.movementComponent?.getLinearVelocity();
                                if (linearVelocity) {
                                    return linearVelocity._y > 3;
                                }
                                return false;
                            },
                        },
                    ],
                    jumpFloating: [
                        {
                            check: () => {
                                const linearVelocity =
                                    this.playerEntity.movementComponent?.getLinearVelocity();
                                if (linearVelocity) {
                                    return linearVelocity._y < -15;
                                }
                                return false;
                            },
                        },
                    ],
                },
                jumpUp: {
                    // "jumpDown": [
                    //     {
                    //         check: () => {
                    //             return this.playerEntity.movementComponent?.isGrounded!;
                    //         }
                    //     }
                    // ],
                    jumpFloating: [
                        {
                            check: () => {
                                return (
                                    this.jumpUpState?.exitTimeCounter! >=
                                    this.jumpUpState?.exitTime!
                                );
                            },
                        },
                        {
                            check: () => {
                                const linearVelocity =
                                    this.playerEntity.movementComponent?.getLinearVelocity();
                                if (linearVelocity) {
                                    return linearVelocity._y < -1;
                                }
                                return false;
                            },
                        },
                    ],
                },
                jumpFloating: {
                    jumpDown: [
                        {
                            check: () => {
                                return (
                                    this.playerEntity.movementComponent
                                        ?.groundDistance! <= 0.2
                                );
                            },
                        },
                    ],
                },
                jumpDown: {
                    motion: [
                        {
                            check: () => {
                                return this.playerEntity.movementComponent
                                    ?.isGrounded!;
                            },
                        },
                    ],
                },
                attack1: {
                    motion: [
                        {
                            check: () => {
                                return !this.attack1State?.isPlaying!;
                            },
                        },
                    ],
                },
                magicAtk: {
                    motion: [
                        {
                            check: () => {
                                return !this.magicAtkState?.isPlaying!;
                            },
                        },
                    ],
                },
            },
        });

        const motionBlendTree: IBlendTree1D = {
            name: "motion",
            nodes: [
                {
                    name: "Idle",
                    clip: "Idle",
                    position: 0,
                    weight: 0,
                    influenceRadius: 0,
                },
                {
                    name: "Walking",
                    clip: "Walking",
                    position: 0.1,
                    weight: 0,
                    influenceRadius: 0.1,
                },
                {
                    name: "Running",
                    clip: "Running",
                    position: 0.6,
                    weight: 0,
                    influenceRadius: 0.2,
                },
            ],
            minValue: 0,
            maxValue: 1,
        };

        this.motionState =
            this.playerEntity.animatorComponent?.addBlendTreeState(
                "motion",
                motionBlendTree,
                true,
            );
        this.jumpUpState =
            this.playerEntity.animatorComponent?.addAnimationState(
                "jumpUp",
                "JumpUp",
                2,
                false,
                true,
                0.2,
            );
        this.jumpDownState =
            this.playerEntity.animatorComponent?.addAnimationState(
                "jumpDown",
                "JumpDown",
                1,
                false,
                true,
                0.2,
            );
        this.jumpFloatingState =
            this.playerEntity.animatorComponent?.addAnimationState(
                "jumpFloating",
                "JumpFloating",
            );
        this.attack1State =
            this.playerEntity.animatorComponent?.addAnimationState(
                "attack1",
                "Punch_1",
                1,
                false,
            );
        this.magicAtkState =
            this.playerEntity.animatorComponent?.addAnimationState(
                "magicAtk",
                "MagicAtk_1",
                1,
                false,
            );
    }

    private isAttack: boolean = false;

    /**
     * 鼠标左键事件 / Mouse left button event
     * @param eventType - The type of the input event / 输入事件类型
     */
    public onMouseLeft(eventType: InputEventType): void {
        if (this.isAttack) return;
        if (!this.playerEntity.movementComponent?.isGrounded) return;
        if (eventType === InputEventType.MOUSE_DOWN) {
            this.isAttack = true;
            this.playerEntity.animatorComponent?.setState("attack1");
            setTimeout(() => {
                this.isAttack = false;
                console.log("attack2", this.isAttack);
            }, 1000);
        } else if (eventType === InputEventType.MOUSE_UP) {
        }
    }

    /**
     * 鼠标右键事件 / Mouse right button event
     * @param eventType - The type of the input event / 输入事件类型
     */
    public onMouseRight(eventType: InputEventType): void {
        if (this.isAttack) return;
        if (!this.playerEntity.movementComponent?.isGrounded!) return;
        this.isAttack = true;
        if (eventType === InputEventType.MOUSE_DOWN) {
            this.playerEntity.animatorComponent?.setState("magicAtk");

            setTimeout(() => {
                this.createMagBullet();
                this.isAttack = false;
            }, 2000);
        } else if (eventType === InputEventType.MOUSE_UP) {
        }
    }

    private createMagBullet(): void {
        const forward =
            this.playerEntity.skeletonMeshComponent?.meshRoot?.forward;
        if (forward) {
            const ball = MeshBuilder.CreateSphere(
                "ball",
                { diameter: 0.2 },
                this.playerEntity.scene?.scene,
            );
            ball.position = this.playerEntity.root.root.position
                .clone()
                .add(forward.scale(0.7));
            ball.position.y += 1.3;

            const material = new StandardMaterial(
                "ballMaterial",
                this.playerEntity.scene?.scene,
            );
            material.diffuseColor = new Color3(0.5, 0.5, 0.5);
            ball.material = material;

            const shape = new PhysicsShapeSphere(
                new Vector3(0, 0, 0),
                0.2,
                this.playerEntity.scene?.scene!,
            );

            const physicsAggregate = new PhysicsAggregate(
                ball,
                shape,
                {
                    mass: 10,
                    restitution: 0.5,
                    friction: 0.7,
                },
                this.playerEntity.scene?.scene,
            );

            physicsAggregate.body.applyImpulse(
                forward.scale(500),
                ball.position,
            );
        }
    }

    /**
     * 绑定事件 / Bind event
     */
    public bindEvent(): void {
        EventEmitter.instance.on("MouseLeft", (eventType) => {
            this.onMouseLeft(eventType);
        });
        EventEmitter.instance.on("MouseRight", (eventType) => {
            this.onMouseRight(eventType);
        });
        EventEmitter.instance.on("MouseMove", (event) => {
            const delta = event.delta as Vector2;
            if (!delta) return;
            (
                this.playerEntity.cameraComponent as FollowCameraComponent
            ).updateCameraForward(delta);
        });
        EventEmitter.instance.on("MouseWheel", (event) => {
            const delta = event.delta as Vector3;
            if (!delta) return;
            (
                this.playerEntity.cameraComponent as FollowCameraComponent
            ).updateCameraRadius(delta.y);
        });
    }

    /**
     * 解绑事件 / Unbind event
     */
    public unbindEvent(): void {
        EventEmitter.instance.off("MouseLeft");
        EventEmitter.instance.off("MouseRight");
        EventEmitter.instance.off("MouseMove");
    }

    /**
     * 更新骨骼网格 / Update skeleton mesh
     * @param deltaTime - The time since the last frame / 自上一帧以来的时间
     */
    public updateMesh(deltaTime: number): void {
        const movementComponent = this.playerEntity.movementComponent;
        if (
            movementComponent &&
            this.playerEntity.skeletonMeshComponent?.meshRoot
        ) {
            const moveDirection = movementComponent.getMoveDirection();
            if (moveDirection.length() > 0) {
                // 规范化移动方向向量
                const normalizedDirection = moveDirection.normalize();

                // 计算目标角度(弧度)，使用Math.atan2计算方向角度
                const targetAngle = Math.atan2(
                    normalizedDirection.x,
                    normalizedDirection.z,
                );

                // 获取当前旋转角度
                const currentRotation =
                    this.playerEntity.skeletonMeshComponent.meshRoot.rotation.y;
                // 计算角度差值，确保在-π到π范围内
                let angleDiff = targetAngle - currentRotation;
                angleDiff = ((angleDiff + Math.PI) % (2 * Math.PI)) - Math.PI;

                // 使用线性插值平滑旋转
                const rotationStep = angleDiff * this.rotationSpeed * deltaTime;

                // 应用旋转
                this.playerEntity.skeletonMeshComponent.meshRoot.rotation.y +=
                    rotationStep;

                // 规范化旋转角度到-π到π范围
                this.playerEntity.skeletonMeshComponent.meshRoot.rotation.y =
                    ((this.playerEntity.skeletonMeshComponent.meshRoot.rotation
                        .y +
                        Math.PI) %
                        (2 * Math.PI)) -
                    Math.PI;
            }
        }
    }

    /**
     * 更新动画器 / Update animator
     */
    public updateAnimator(): void {
        const movementComponent = this.playerEntity.movementComponent;
        if (this.motionState && movementComponent) {
            this.motionState.blendParameter =
                (movementComponent.moveSpeed / movementComponent.maxMoveSpeed) *
                movementComponent.getMoveDirection().length();
        }
    }

    /**
     * 更新移动 / Update movement
     */
    public updateMovement(): void {
        const direction =
            this.playerEntity.playerInputComponent?.inputDirection;
        const camera = this.playerEntity.cameraComponent?.getCamera();
<<<<<<< HEAD
        if(camera && direction){
            const moveDirection = camera.getDirection(Vector3.Forward()).scale(direction.z).add
                (camera.getDirection(Vector3.Right()).scale(direction.x));
            // 设置移动方向的y轴为0，去除移动方向的y轴 remove the y axis of the move direction
            moveDirection.y = 0;
            this.playerEntity.movementComponent?.setMoveDirection(moveDirection.normalize());
=======
        if (camera && direction) {
            const moveDirection = camera
                .getDirection(Vector3.Forward())
                .scale(direction.z)
                .add(camera.getDirection(Vector3.Right()).scale(direction.x));
            // 设置移动方向的y轴为0，去除移动方向的y轴 remove the y axis of the move direction
            moveDirection.y = 0;
            this.playerEntity.movementComponent?.setMoveDirection(
                moveDirection.normalize(),
            );
>>>>>>> 688ff21a
        }
    }
}<|MERGE_RESOLUTION|>--- conflicted
+++ resolved
@@ -424,14 +424,6 @@
         const direction =
             this.playerEntity.playerInputComponent?.inputDirection;
         const camera = this.playerEntity.cameraComponent?.getCamera();
-<<<<<<< HEAD
-        if(camera && direction){
-            const moveDirection = camera.getDirection(Vector3.Forward()).scale(direction.z).add
-                (camera.getDirection(Vector3.Right()).scale(direction.x));
-            // 设置移动方向的y轴为0，去除移动方向的y轴 remove the y axis of the move direction
-            moveDirection.y = 0;
-            this.playerEntity.movementComponent?.setMoveDirection(moveDirection.normalize());
-=======
         if (camera && direction) {
             const moveDirection = camera
                 .getDirection(Vector3.Forward())
@@ -442,7 +434,6 @@
             this.playerEntity.movementComponent?.setMoveDirection(
                 moveDirection.normalize(),
             );
->>>>>>> 688ff21a
         }
     }
 }